# Base class for all grid & metrics. 
# The gridMetric class is used for running/generating metric output,
#  and can also be used for generating comparisons or summary statistics on 
#  already calculated metric outputs.
# In either case, there is only one grid per gridMetric, 
#   although there may be many metrics.
# 
# An important aspect of the gridMetric is handling the metadata about each metric.
#  This includes the opsim run name, the sql constraint on the query that pulled the
#  input data (e.g. 'r band', 'X<1.2', 'WFD prop'), and the grid type that the 
#  metric was run on (global vs spatial, timestep..). The metadata is important for
#  understanding what the metric means, and should be presented in plots & saved in the
#  output files. 
#
# Instantiate the gridMetric object by providing a grid object (for spatial metrics,
#   this does not have to be 'set up' - it does not need the kdtree to be built). 
# Then, Metric data can enter the gridMetric through either running metrics on simData,
#  or reading metric values from files. 
# To run metrics on simData, 
#  runGrid - pass list of metrics, simData, and metadata for the metric run;
#      validates that simData has needed cols, then runs metrics over the grid. 
#      Stores the results in a dictionary keyed by the metric names.
#
# 'readMetric' will read metric data from files. In this case, the metadata 
#   may not be the same for all metrics (e.g. comparing two different opsim runs). 
# To get multiple metric data into the gridMetric, in this case run 'readMetric' 
#   multiple times (once for each metric data file) -- the metrics will be added
#   to an internal list, along with their metadata. 
#   Note that all metrics must use the same grid. 
#
# A mixture of readMetric & runGrid can be used to populate the data in the gridMetric!
#
# runGrid applies to multiple metrics at once; all other methods apply to one metric 
#  at a time.
#
# Metric data values, as well as metadata for each metric, are stored in
#  dictionaries keyed by the metric names (a property of the metric). 

import os
import numpy as np
import pickle

class BaseGridMetric(object):
    def __init__(self, grid):
        """Instantiate gridMetric object and set grid."""
        self.grid = grid
        # Set up dictionaries to hold metric values, reduced metric values,
        #   simDataName(s) and metadata(s). All dictionary keys should be
        #   metric name -- and then for reduceValues is [metric name][reduceFuncName]
        self.metricValues = {}
        self.reduceValues = {}
        self.simDataName = {}
        self.metadata = {}
        self.comment={}
        return

    def runGrid(self, metricList, simData, 
                simDataName='opsim', metadata='', sliceCol=None):
        """Run metric generation over grid.

        metricList = list of metric objects
        simData = numpy recarray holding simulated data
        simDataName = identifier for simulated data
        metadata = further information from config files ('WFD', 'r band', etc.)
        sliceCol = column for slicing grid, if needed (default None)"""
        # Set metrics (convert to list if not iterable). 
        if hasattr(metricList, '__iter__'):
            self.metrics = metricList
        else:
            self.metrics = [metricList,]        
        # Validate that simData has all the required data values. 
        # The metrics have saved their required columns in the classRegistry.
        simCols = self.metrics[0].classRegistry.uniqueCols()
        for c in simCols:
            if c not in simData.dtype.names:
                raise Exception('Column', c,'not in simData: needed by the metrics.\n',
                                self.metrics[0].classRegistry)
        # And verify that sliceCol is part of simData too.
        if sliceCol != None:
            if sliceCol not in simData.dtype.names:
                raise Exception('Simdata slice column', sliceCol, 'not in simData.')
        # Set metadata for each metric.
        for m in self.metrics:
            self.simDataName[m.name] = simDataName
            self.metadata[m.name] = metadata
        # Set up arrays to store metric data.
        for m in self.metrics:
            self.metricValues[m.name] = np.empty(len(self.grid), 'object') 
        # SliceCol is needed for global grids, but only has to be a specific
        #  column if the grid needs a specific column (for time slicing, for example).
        if sliceCol==None:
            sliceCol = simData.dtype.names[0]
        # Run through all gridpoints and calculate metrics 
        #    (slicing the data once per gridpoint for all metrics).
        for i, g in enumerate(self.grid):
            #XXX-seems like this searches the tree more than necissary.  Maybe look at ra,dec ranges of the data and not search if gridpoint outside the range (plus radius)
            idxs = self.grid.sliceSimData(g, simData[sliceCol])
            for m in self.metrics:
                if len(idxs)==0:
                    # No data at this gridpoint.
                    self.metricValues[m.name][i] = self.grid.badval
                else:
                    self.metricValues[m.name][i] = m.run(simData[idxs])
        return

    def reduceAll(self):
        """Run all reduce functions on all (complex) metrics."""
        for m in self.metrics:
            # Check if there are reduce functions to apply.
            try:
                m.reduceFuncs
            except: 
                continue
            for reduceFunc in m.reduceFuncs.values():
                # Apply reduce function.
                self.reduceMetric(m.name, reduceFunc)
        return
                
    def reduceMetric(self, metricName, reduceFunc):
        """Run 'reduceFunc' on metric data 'metricName'. """
        # Check for a dictionary to hold the reduced values for this particular metric.
        try:
            self.reduceValues[metricName]
        except:
            self.reduceValues[metricName] = {}
        # Run reduceFunc on metricValues[metricName]. 
        rName = reduceFunc.__name__.lstrip('reduce')
        self.reduceValues[metricName][rName] = np.zeros(len(self.grid), 'float')
        for i, g in enumerate(self.grid):
            metricValuesPt = self.metricValues[metricName][i]
            if metricValuesPt == self.grid.badval:
                self.reduceValues[metricName][rName][i] = self.grid.badval
            else:
                self.reduceValues[metricName][rName][i] = reduceFunc(metricValuesPt)
        return

<<<<<<< HEAD
    def writeMetric(self, metric, comment='', outfile_root='', outdir='', gridfile='grid.obj'):
        """Write metric values to disk.
=======
    def writeAll(self, outdir=None, outfile_root=None, comment=''):
        """Write all metric values to disk."""
        for m in self.metrics:
            self.writeMetric(m.name, comment=comment, outdir=outdir, outfile_root=outfile_root)
        return
    
    def writeMetric(self, metricName, comment='', outfile_root=None, outdir=None):
        """Write metric values 'metricName' to disk.

>>>>>>> 35803b07
        comment = any additional comments to add to output file (beyond 
           metric name, simDataName, and metadata).
        outfile_root = root of the output files (default simDataName).
        outdir = directory to write output data (default simDataName).  """
        if outdir == None:
            outdir = self.simDataName
        if outfile_root == None:
            outfile_root = self.simDataName
<<<<<<< HEAD
        for m in self.metrics:
            outfile = os.path.join(outdir, outfile_root + m.name+'.fits')
            self.grid.writeMetricData(outfile, self.metricValues[m.name],
                                      metricName = m.name, 
                                      simDataName = self.simDataName[m.name],
                                      metadata = self.metadata[m.name],
=======
        outfile = os.path.join(outdir, outfile_root + metricName + metadata[metricName])
        self.grid.writeMetricData(outfile, self.metricValues[metricName],
                                      metricName = metricName
                                      simDataName = self.simDataName[metricName],
                                      metadata = self.metadata[metricName],
>>>>>>> 35803b07
                                      comment = comment)
        outfile = os.path.join(outdir, outfile_root + gridfile)
        modgrid = self.grid
        delattr(modgrid,'opsimtree') #some kdtrees can't be pickled
        pickle.dump(modgrid, open(outfile,'w'))
        return

    def readMetric(self, filenames, gridfile='grid.obj'):
        """Read metric values from disk. """
        #restore the grid object
        self.grid = pickle.load(open(gridfile,'r'))
        # read metrics from disk
        for f in filenames:
            metricValues, metricName, simDataName, metadata, comment \
                = self.grid.readMetricData(f)
            # Store the header values in variables
            self.metricValues[metricName] = metricValues
            self.simDataName[metricName] = simDataName
            self.metadata[metricName] = metadata
            self.comment[metricName] = comment
        ### What do we do about complex metrics -- does name alone give enough info
        ### to instantiate a new object to access 'reduce' functions? (possibly new 
        ### reduce functions as the results of old ones should be stored with the data)?
        ### Or is that a user's problem, that if they're using
        ### a complex metric and have added new reduce functions, then they ought to
        ### know where the data should be going. 
        return    
        
    def plotMetric(self, metricName, reduceName=None):
        # Plot the sky map, if available.         
        # Plot the histogram.
        pass

    def computeSummaryStatistics(self):
        # compute the summary statistics .. note can pass metric values into
        # another global grid and then pass any metric to be evaluated on the 
        # GlobalGrid! (mean/min/rms/...). 
        pass <|MERGE_RESOLUTION|>--- conflicted
+++ resolved
@@ -134,20 +134,17 @@
                 self.reduceValues[metricName][rName][i] = reduceFunc(metricValuesPt)
         return
 
-<<<<<<< HEAD
-    def writeMetric(self, metric, comment='', outfile_root='', outdir='', gridfile='grid.obj'):
+
+    def writeAll(self, outdir='', outfile_root='', comment='',  gridfile='grid.obj'):
+        """Write all metric values to disk."""
+        for m in self.metrics:
+            self.writeMetric(m, comment=comment, outdir=outdir, outfile_root=outfile_root)
+        self.writeGrid(gridfile=gridfile, outfile_root=outfile_root,outdir=outdir)
+        return
+
+
+    def writeMetric(self, metric, comment='', outfile_root='', outdir=''):
         """Write metric values to disk.
-=======
-    def writeAll(self, outdir=None, outfile_root=None, comment=''):
-        """Write all metric values to disk."""
-        for m in self.metrics:
-            self.writeMetric(m.name, comment=comment, outdir=outdir, outfile_root=outfile_root)
-        return
-    
-    def writeMetric(self, metricName, comment='', outfile_root=None, outdir=None):
-        """Write metric values 'metricName' to disk.
-
->>>>>>> 35803b07
         comment = any additional comments to add to output file (beyond 
            metric name, simDataName, and metadata).
         outfile_root = root of the output files (default simDataName).
@@ -156,27 +153,22 @@
             outdir = self.simDataName
         if outfile_root == None:
             outfile_root = self.simDataName
-<<<<<<< HEAD
-        for m in self.metrics:
-            outfile = os.path.join(outdir, outfile_root + m.name+'.fits')
-            self.grid.writeMetricData(outfile, self.metricValues[m.name],
-                                      metricName = m.name, 
-                                      simDataName = self.simDataName[m.name],
-                                      metadata = self.metadata[m.name],
-=======
-        outfile = os.path.join(outdir, outfile_root + metricName + metadata[metricName])
-        self.grid.writeMetricData(outfile, self.metricValues[metricName],
-                                      metricName = metricName
-                                      simDataName = self.simDataName[metricName],
-                                      metadata = self.metadata[metricName],
->>>>>>> 35803b07
-                                      comment = comment)
+        outfile = os.path.join(outdir, outfile_root + metric.name+'.fits')
+        self.grid.writeMetricData(outfile, self.metricValues[metric.name],
+                                  metricName = metric.name, 
+                                  simDataName = self.simDataName[metric.name],
+                                  metadata = self.metadata[metric.name],
+                                  comment = comment)
+        return
+    
+    def writeGrid(self,  gridfile='grid.obj',outfile_root='', outdir=''):
         outfile = os.path.join(outdir, outfile_root + gridfile)
         modgrid = self.grid
         delattr(modgrid,'opsimtree') #some kdtrees can't be pickled
         pickle.dump(modgrid, open(outfile,'w'))
         return
 
+    
     def readMetric(self, filenames, gridfile='grid.obj'):
         """Read metric values from disk. """
         #restore the grid object
