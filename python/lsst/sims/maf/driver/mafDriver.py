import numpy as np 
import os
from .mafConfig import MafConfig, config2dict, readMetricConfig, readBinnerConfig, readPlotConfig
import warnings
warnings.simplefilter("ignore", Warning) # Suppress tons of numpy warnings

with warnings.catch_warnings() as w:
    warnings.simplefilter("ignore", UserWarning) # Ignore db warning
    import lsst.sims.maf.db as db

import lsst.sims.maf.binners as binners
import lsst.sims.maf.metrics as metrics
import lsst.sims.maf.binMetrics as binMetrics
import lsst.sims.maf.utils as utils
import time

class MafDriver(object):
    """Script for configuring and running metrics on Opsim output """

    def __init__(self, configOverrideFilename=None):
        """Load up the configuration and set the bin and metric lists """
        self.config=MafConfig()
        # Load any config file
        if configOverrideFilename is not None:
            self.config.load(configOverrideFilename)

        # Load any parameters set on the command line

        # Validate and freeze the config
        self.config.validate()
        self.config.freeze()

        # Check for output directory, make if needed
        if not os.path.isdir(self.config.outputDir):
            os.makedirs(self.config.outputDir)

        # Construct the binners and metric objects
        self.binList = []
        self.metricList = []
        for i,binner in self.config.binners.iteritems():
            name, params, kwargs, setupParams,setupKwargs, metricDict, constraints, stackCols,plotDict,metadata = readBinnerConfig(binner)
            temp_binner = getattr(binners,binner.name)(*params, **kwargs )
            temp_binner.setupParams = setupParams
            temp_binner.setupKwargs = setupKwargs
            temp_binner.constraints = binner.constraints
            #check that constraints in binner are unique
            if len(temp_binner.constraints) > len(set(temp_binner.constraints)):
                print 'Binner %s has repeated constraints'%binner.name
                print 'Constraints:  ', binner.constraints
                raise Exception('Binner constraints are not unique')
            temp_binner.plotConfigs = binner.plotConfigs
            temp_binner.metadata = metadata
            temp_binner.index = i
            temp_binner.binnertype = temp_binner.binnerName[:4].upper() # Matching baseBinMetric
            stackers = []
            for key in stackCols.keys():
                name, params, kwargs = config2dict(stackCols[key])
                stackers.append(getattr(utils.addCols, name)(*params, **kwargs))
            temp_binner.stackers = stackers
            self.binList.append(temp_binner)
            sub_metricList=[]
            for j,metric in binner.metricDict.iteritems():
                name,params,kwargs,plotDict,summaryStats,histMerge = readMetricConfig(metric) # Need to make summaryStats a dict with keys of metric names and items of kwarg dicts.
                kwargs['plotParams'] = plotDict
                # If just one parameter, look up units
                if (len(params) == 1):
                    info = utils.ColInfo()
                    plotDict['_units'] = info.getUnits(params[0])
                temp_metric = getattr(metrics,metric.name)(*params, **kwargs)
                temp_metric.summaryStats = []
                for key in summaryStats.keys():
                    temp_metric.summaryStats.append(getattr(metrics,key)('metricdata',**readPlotConfig(summaryStats[key])))
                temp_metric.histMerge = histMerge
                sub_metricList.append(temp_metric )
            self.metricList.append(sub_metricList)
        # Make a unique list of all SQL constraints
        self.constraints = []
        for b in self.binList:
            for c in b.constraints:
                self.constraints.append(c)
        self.constraints = list(set(self.constraints))
        # Check that all filenames will be unique
        filenames=[]
        for i,binner in enumerate(self.binList):
            for constraint in binner.constraints:
                for metric in self.metricList[i]:
                    # Approximate what output filename will be 
                    comment = constraint.replace('=','').replace('filter','').replace("'",'').replace('"', '').replace('  ',' ') + binner.metadata
                    filenames.append('_'.join([metric.name, comment, binner.binnertype]))
        if len(filenames) != len(set(filenames)):
            duplicates = list(set([x for x in filenames if filenames.count(x) > 1]))
            counts = [filenames.count(x) for x in duplicates]
            print ['%s: %d versions' %(d, c) for d, c in zip(duplicates, counts)]
            raise Exception('Filenames for metrics will not be unique.  Add binner metadata or change metric names.')
        
  
    def getData(self, tableName,constraint, colnames=[], stackers=[], groupBy='expMJD'):
        """Pull required data from DB """
        
        dbTable = tableName 
        table = db.Table(dbTable, 'obsHistID', self.config.dbAddress['dbAddress'])

        stacker_names = [s.name for s in stackers ]
        dbcolnames = []
        sourceLookup = utils.getColInfo.ColInfo()
        for name in colnames:
            source = sourceLookup.getDataSource(name)
            if source:
                for col in source.cols:  dbcolnames.append(col)
                # If we don't have a configured stacker, make a default one
                if source.name not in stacker_names: 
                    stackers.append(source)
                    stacker_names.append(source.name)
            else:
                dbcolnames.append(name)
        # If we need stackers, make sure they get columns they need
        for stacker in stackers:
            for col in stacker.cols:
                dbcolnames.append(col)
        dbcolnames=list(set(dbcolnames))
        self.data = table.query_columns_RecArray(constraint=constraint, colnames=dbcolnames, groupByCol=groupBy)

        for stacker in stackers:
            self.data = stacker.run(self.data)
            


    def getFieldData(self, binner):
        """Given an opsim binner, generate the FieldData """
        if 'fieldTable' in self.config.dbAddress.keys():
            if not hasattr(self, 'fieldData'): # Only pull the data once if getting it from the database
                fieldDataInfo = self.config.dbAddress
<<<<<<< HEAD
                self.fieldData = utils.getData.fetchFieldsFromFieldTable(fieldDataInfo['fieldTable'],
                                                                fieldDataInfo['dbAddress'],
                                                                sessionID=fieldDataInfo['sessionID'],
                                                                proposalTable=fieldDataInfo['proposalTable'])
=======
                self.fieldData = utils.getData.fetchFieldsFromFieldTable(fieldDataInfo['dbAddress'],
                                                                         fieldTable=fieldDataInfo['fieldTable'],
                                                                         proposalFieldTable=fieldDataInfo['proposalTable'],
                                                                         proposalID=fieldDataInfo['proposalID'],
                                                                         sessionID=fieldDataInfo['sessionID'])
>>>>>>> 19671db0
        else:
            fieldID, idx = np.unique(self.data[binner.simDataFieldIdColName], return_index=True)
            ra = self.data[binner.fieldRaColName][idx]
            dec = self.data[binner.fieldDecColName][idx]
            self.fieldData = np.core.records.fromarrays([fieldID, ra, dec],
                                               names=['fieldID', 'fieldRA', 'fieldDec'])
     
            
    
    def run(self):
        """Loop over each binner and calc metrics for that binner. """
        summary_stats=[]
        summary_stats.append('opsimname,binnertype,sql where, metric name, summary stat name, value')
        for opsimName in self.config.opsimNames:
            for j, constr in enumerate(self.constraints):
                # Find which binners have a matching constraint 
                matchingBinners=[]
                binnertypes=[]
                for b in self.binList:
                    if constr in b.constraints:
                        matchingBinners.append(b)
                        binnertypes.append(b.binnertype)
                colnames=[]
                for i,binner in enumerate(matchingBinners):
                    for m in self.metricList[binner.index]:
                        for cn in m.colNameList:  colnames.append(cn)
                    for cn in binner.columnsNeeded:
                        colnames.append(cn)
                    for stacker in binner.stackers:
                        for col in stacker.cols:
                            colnames.append(col)
                colnames = list(set(colnames)) #unique elements
                    
                print 'Running SQLconstraint:', constr
                self.getData(opsimName, constr, colnames=colnames)
                if len(self.data) == 0:
                    print 'No data matching constraint:   %s'%constr
                else:
                    if 'OPSI' in binnertypes:
                        self.getFieldData(matchingBinners[binnertypes.index('OPSI')])
                    # so maybe here pool.apply_async(runBinMetric, constriant=const, colnames=colnames, binners=matchingBinners, metricList=self.metricList, dbAdress=self.config.dbAddress, outdir=self.config.outputDir)
                    for i,binner in enumerate(matchingBinners):
                        # Thinking about how to run in parallel...I think this loop would be a good place (although there wouldn't be any speedup for querries that only use one binner...If we run the getData's in parallel, run the risk of hammering the database and/or running out of memory. Maybe run things in parallel inside the binMetric? 
                        # what could I do--write a function that takes:  simdata, binners, metriclist, dbAdress.
                        # could use the config file to set how many processors to use in the pool.
                        print '  with binnertype =', binner.binnertype, 'metrics:', ', '.join([m.name for m in self.metricList[binner.index]])
                        for stacker in binner.stackers:
                            self.data = stacker.run(self.data)
                        gm = binMetrics.BaseBinMetric() 
                        if binner.binnertype == 'OPSI':
                            # Need to pass in fieldData as well
                            binner.setupBinner(self.data, self.fieldData,*binner.setupParams, **binner.setupKwargs )
                        else:
                            binner.setupBinner(self.data, *binner.setupParams, **binner.setupKwargs)
                        gm.setBinner(binner)
                        metricNames_in_gm = gm.setMetrics(self.metricList[binner.index])
                        comment = constr.replace('=','').replace('filter','').replace("'",'').replace('"', '').replace('  ',' ') + binner.metadata
                        gm.runBins(self.data, simDataName=opsimName, metadata=binner.metadata, comment=comment)
                        gm.reduceAll()
                        # Replace the plotParams for selected metricNames
                        for mName in binner.plotConfigs:
                            gm.plotParams[mName] = readPlotConfig(binner.plotConfigs[mName])
                        gm.plotAll(outDir=self.config.outputDir, savefig=True, closefig=True, verbose=True)
                        # Loop through the metrics and calc any summary statistics
                        for i,metric in enumerate(self.metricList[binner.index]):
                            if hasattr(metric, 'summaryStats'):
                                for stat in metric.summaryStats:
                                    # If it's a complex metric, run summary stats on each reduced metric
                                    if metric.metricDtype == 'object':
                                        baseName = gm.metricNames[i]
                                        all_names = gm.metricValues.keys()
                                        matching_metrics = [x for x in all_names if x[:len(baseName)] == baseName and x != baseName]
                                        for mm in matching_metrics:
                                            summary = gm.computeSummaryStatistics(mm, stat)
                                            if type(summary).__name__ == 'float' or type(summary).__name__ == 'int':
                                                summary = np.array(summary)
                                            summary_stats.append(opsimName+','+binner.binnertype+','+constr+','+mm +','+stat.name+','+ np.array_str(summary))
                                    else:
                                        summary = gm.computeSummaryStatistics(metric.name, stat)
                                        summary_stats.append(opsimName+','+binner.binnertype+','+constr+','+ metric.name +','+stat.name+','+ np.array_str(summary))
                        gm.writeAll(outDir=self.config.outputDir)
                        # Return Output Files - get file output key back. Verbose=True, prints to screen.
                        outFiles = gm.returnOutputFiles(verbose=False)
                        # Loop through the outFiles and attach them to the correct metric in self.metricList.  This would probably be better with a dict.
                        outfile_names = []
                        outfile_metricNames = []
                        for outfile in outFiles:
                            if outfile['filename'][-3:] == 'npz':
                                outfile_names.append(outfile['filename'])
                                outfile_metricNames.append(outfile['metricName'])
                        for i,m in enumerate(self.metricList[binner.index]):
                            good = np.where(np.array(outfile_metricNames) == metricNames_in_gm[i])[0]
                            m.saveFile = outfile_names[good]
                            
        f = open(self.config.outputDir+'/summaryStats.dat','w')
        for stat in summary_stats:
            print >>f, stat
        f.close()
        # Merge any histograms that need merging.  While doing a write/read is not efficient, it will make it easier to convert the big loop above to parallel later.  
        
        # Loop through all the metrics and find which histograms need to be merged
        histList = []
        for m1 in self.metricList:
            for m in m1:
                if 'histNum' in m.histMerge.keys():
                    histList.append(m.histMerge['histNum'])
        
        histList = list(set(histList))
        histList.sort()
        histDict={}
        for item in histList:
            histDict[item] = {}
            histDict[item]['files']=[]
            histDict[item]['plotkwargs']=[]
                        
            for m1 in self.metricList:
                for m in m1:
                    if 'histNum' in m.histMerge.keys():
                        key = m.histMerge['histNum']
                        if hasattr(m,'saveFile') and key in histDict.keys():  # Could be there was no data, then it got skipped
                            histDict[key]['files'].append(m.saveFile)
                            temp_dict = m.histMerge
                            del temp_dict['histNum']
                            histDict[key]['plotkwargs'].append(temp_dict)

        
        for key in histDict.keys():
            cbm = binMetrics.ComparisonBinMetric()
            if len(histDict[key]['files']) > 0:
                for filename in histDict[key]['files']:
                    cbm.readMetricData(filename)
                dictNums = cbm.binmetrics.keys()
                dictNums.sort()
                cbm.plotHistograms(dictNums,[cbm.binmetrics[0].metricNames[0]]*len(dictNums),
                                   outDir=self.config.outputDir, savefig=True,
                                   plotkwargs=histDict[key]['plotkwargs'])

        today_date, versionInfo = utils.getDateVersion()
        # Open up a file and print the results of verison and date.
        datefile = open(self.config.outputDir+'/'+'date_version_ran.dat','w')
        print >>datefile, 'date, version, fingerprint '
        #import pdb ; pdb.set_trace()
        print >>datefile, '%s,%s,%s'%(today_date,versionInfo['__version__'],versionInfo['__fingerprint__'])
        datefile.close()
        # Save the as-ran pexConfig file
        self.config.save(self.config.outputDir+'/'+'maf_config_asRan.py')
        
<|MERGE_RESOLUTION|>--- conflicted
+++ resolved
@@ -130,18 +130,11 @@
         if 'fieldTable' in self.config.dbAddress.keys():
             if not hasattr(self, 'fieldData'): # Only pull the data once if getting it from the database
                 fieldDataInfo = self.config.dbAddress
-<<<<<<< HEAD
-                self.fieldData = utils.getData.fetchFieldsFromFieldTable(fieldDataInfo['fieldTable'],
-                                                                fieldDataInfo['dbAddress'],
-                                                                sessionID=fieldDataInfo['sessionID'],
-                                                                proposalTable=fieldDataInfo['proposalTable'])
-=======
                 self.fieldData = utils.getData.fetchFieldsFromFieldTable(fieldDataInfo['dbAddress'],
                                                                          fieldTable=fieldDataInfo['fieldTable'],
                                                                          proposalFieldTable=fieldDataInfo['proposalTable'],
                                                                          proposalID=fieldDataInfo['proposalID'],
                                                                          sessionID=fieldDataInfo['sessionID'])
->>>>>>> 19671db0
         else:
             fieldID, idx = np.unique(self.data[binner.simDataFieldIdColName], return_index=True)
             ra = self.data[binner.fieldRaColName][idx]
@@ -204,7 +197,7 @@
                         # Replace the plotParams for selected metricNames
                         for mName in binner.plotConfigs:
                             gm.plotParams[mName] = readPlotConfig(binner.plotConfigs[mName])
-                        gm.plotAll(outDir=self.config.outputDir, savefig=True, closefig=True, verbose=True)
+                        gm.plotAll(outDir=self.config.outputDir, savefig=True, closefig=True)
                         # Loop through the metrics and calc any summary statistics
                         for i,metric in enumerate(self.metricList[binner.index]):
                             if hasattr(metric, 'summaryStats'):
