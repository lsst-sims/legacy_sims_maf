--- conflicted
+++ resolved
@@ -20,7 +20,6 @@
                                          'plots':['plots','plotId'],
                                          'stats':['summarystats','statId']})
         # Just pull all three tables.
-<<<<<<< HEAD
         # self.metrics == numpy structured array with : 
         #   metricId|metricName|slicerName|simDataName|sqlConstraint|metricMetadata|
         #   metricDataFile|displayGroup|displaySubgroup|displayOrder|displayCaption 
@@ -33,20 +32,13 @@
         self.stats = database.queryDatabase('stats', 'select * from summarystats')
 
         # Grab the runName for the page headers. 
-=======
-        # self.metrics == numpy structured array with 'metricID', '... ' (other parameters from
-        self.metrics = database.queryDatabase('metrics', 'select * from metrics')
-        self.plots = database.queryDatabase('plots', 'select * from plots')
-        self.stats = database.queryDatabase('stats', 'select * from summarystats')
 
         # Make empty arrays if there was nothing in the database
         if len(self.plots) == 0:
             self.plots = np.zeros(0, dtype=[('metricId',int),('plotFile', '|S10')])
         if len(self.stats) == 0:
             self.stats = np.zeros(0, dtype=[('metricId',int), ('summaryName', '|S10'),('summaryValue', float)])
-        
-        # Grab the runName as well
->>>>>>> 2a2587a8
+
         configFile = os.path.join(outDir, 'configSummary.txt' )
         if os.path.isfile(configFile):
             with open (configFile, "r") as myfile:
@@ -56,7 +48,6 @@
         else:
             self.runName = 'Not available'
 
-<<<<<<< HEAD
         # Pull up the names of the groups and subgroups. 
         self.groups = {}
         for metric in self.metrics:
@@ -74,6 +65,7 @@
         """
         Given a list of metric Ids, return them in group/subgroup/order/metricName order. 
         """
+        #  TOOODOOOOO
         return metricIds
         
     def sortMetrics(self, metrics, order=['displayGroup','displaySubgroup','displayOrder', 'metricName']):
@@ -157,21 +149,6 @@
         """
         match = (self.stats['metricId'] == metric['metricId'])        
         return self.stats[match]
-=======
-        
-    def _sortMetrics(self, metrics, order=['displayGroup','displaySubgroup','displayOrder', 'metricName']):
-        # Sort the metrics (numpy structured array sorting, ftw). 
-        return np.sort(metrics, order=order)
-        
-    def _matchPlots(self, metric):
-        # Find the plots which match a given metric.
-        return self.plots[np.where(self.plots['metricId'] == metric['metricId'])[0]]
-                          
-    def _matchStats(self, metric):
-        # Find the summary statistics which match a given metric.
-        return self.stats[np.where(self.stats['metricId'] == metric['metricId'])[0]]
-    
->>>>>>> 2a2587a8
     
     def statDict(self, stats):
         """
