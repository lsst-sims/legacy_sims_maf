import matplotlib
matplotlib.use("Agg")
import numpy as np
import unittest
import warnings
import os

import lsst.sims.maf.slicers as slicers
import lsst.sims.maf.maps as maps


def makeDataValues(size=100, min=0., max=1., random=True):
    """Generate a simple array of numbers, evenly arranged between min/max, but (optional) random order."""
    datavalues = np.arange(0, size, dtype='float')
    datavalues *= (float(max) - float(min)) / (datavalues.max() - datavalues.min())
    datavalues += min
    if random:
        randorder = np.random.rand(size)
        randind = np.argsort(randorder)
        datavalues = datavalues[randind]
    ids = np.arange(size)
    datavalues = np.array(zip(datavalues, datavalues, ids),
                          dtype=[('fieldRA', 'float'),
                                 ('fieldDec', 'float'), ('fieldID', 'int')])
    return datavalues

def makeFieldData():
    names=['fieldID', 'fieldRA','fieldDec']
    types = [int, float, float]
    fieldData = np.zeros(100, dtype=zip(names,types))
    fieldData['fieldID'] = np.arange(100)
    fieldData['fieldRA'] = np.random.rand(100)
    fieldData['fieldDec'] = np.random.rand(100)
    return fieldData

class TestMaps(unittest.TestCase):

    def testDustMap(self):

        mapPath = os.environ['SIMS_DUSTMAPS_DIR']

        if os.path.isfile(os.path.join(mapPath, 'DustMaps/dust_nside_128.npz')):

            data = makeDataValues()
            dustmap = maps.DustMap()

            slicer1 = slicers.HealpixSlicer()
            slicer1.setupSlicer(data)
            result1 = dustmap.run(slicer1.slicePoints)
            assert('ebv' in result1.keys())

            fieldData = makeFieldData()

            slicer2 = slicers.OpsimFieldSlicer()
            slicer2.setupSlicer(data, fieldData)
            result2 = dustmap.run(slicer2.slicePoints)
            assert('ebv' in result2.keys())

            # Check interpolation works
            dustmap = maps.DustMap(interp=True)
            result3 = dustmap.run(slicer2.slicePoints)

            # Check warning gets raised
            dustmap = maps.DustMap(nside=4)
            with warnings.catch_warnings(record=True) as w:
                warnings.simplefilter("always")
                result4 = dustmap.run(slicer1.slicePoints)
                self.assertTrue("nside" in str(w[-1].message))
        else:
<<<<<<< HEAD
            print 'Did not find dustmaps, not running testMaps.py'

    def testStarMap(self):
        data = makeDataValues()
        # check that it works if nside does not match map nside of 64
        nsides = [32,64,128]
        for nside in nsides:
            starmap = maps.StellarDensityMap()
            slicer1 = slicers.HealpixSlicer(nside=nside)
            slicer1.setupSlicer(data)
            result1 = starmap.run(slicer1.slicePoints)
            assert('starMapBins' in result1.keys())
            assert('starLumFunc' in result1.keys())
            assert(np.max(result1['starLumFunc'] > 0))

        fieldData = makeFieldData()

        slicer2 = slicers.OpsimFieldSlicer()
        slicer2.setupSlicer(data, fieldData)
        result2 = starmap.run(slicer2.slicePoints)
        assert('starMapBins' in result2.keys())
        assert('starLumFunc' in result2.keys())
        assert(np.max(result2['starLumFunc'] > 0))

=======
            warnings.warn('Did not find dustmaps, not running testMaps.py')

    def testStarMap(self):
        mapPath = os.environ['SIMS_DUSTMAPS_DIR']

        if os.path.isfile(os.path.join(mapPath, 'StarMaps/starDensity_r_nside_64.npz')):
            data = makeDataValues()
            # check that it works if nside does not match map nside of 64
            nsides = [32,64,128]
            for nside in nsides:
                starmap = maps.StellarDensityMap()
                slicer1 = slicers.HealpixSlicer(nside=nside)
                slicer1.setupSlicer(data)
                result1 = starmap.run(slicer1.slicePoints)
                assert('starMapBins' in result1.keys())
                assert('starLumFunc' in result1.keys())
                assert(np.max(result1['starLumFunc'] > 0))

            fieldData = makeFieldData()

            slicer2 = slicers.OpsimFieldSlicer()
            slicer2.setupSlicer(data, fieldData)
            result2 = starmap.run(slicer2.slicePoints)
            assert('starMapBins' in result2.keys())
            assert('starLumFunc' in result2.keys())
            assert(np.max(result2['starLumFunc'] > 0))

        else:
            warnings.warn('Did not find stellar density map, skipping test.')
>>>>>>> 6ec83aae

if __name__ == '__main__':

    unittest.main()<|MERGE_RESOLUTION|>--- conflicted
+++ resolved
@@ -67,32 +67,6 @@
                 result4 = dustmap.run(slicer1.slicePoints)
                 self.assertTrue("nside" in str(w[-1].message))
         else:
-<<<<<<< HEAD
-            print 'Did not find dustmaps, not running testMaps.py'
-
-    def testStarMap(self):
-        data = makeDataValues()
-        # check that it works if nside does not match map nside of 64
-        nsides = [32,64,128]
-        for nside in nsides:
-            starmap = maps.StellarDensityMap()
-            slicer1 = slicers.HealpixSlicer(nside=nside)
-            slicer1.setupSlicer(data)
-            result1 = starmap.run(slicer1.slicePoints)
-            assert('starMapBins' in result1.keys())
-            assert('starLumFunc' in result1.keys())
-            assert(np.max(result1['starLumFunc'] > 0))
-
-        fieldData = makeFieldData()
-
-        slicer2 = slicers.OpsimFieldSlicer()
-        slicer2.setupSlicer(data, fieldData)
-        result2 = starmap.run(slicer2.slicePoints)
-        assert('starMapBins' in result2.keys())
-        assert('starLumFunc' in result2.keys())
-        assert(np.max(result2['starLumFunc'] > 0))
-
-=======
             warnings.warn('Did not find dustmaps, not running testMaps.py')
 
     def testStarMap(self):
@@ -122,7 +96,6 @@
 
         else:
             warnings.warn('Did not find stellar density map, skipping test.')
->>>>>>> 6ec83aae
 
 if __name__ == '__main__':
 
