--- conflicted
+++ resolved
@@ -15,15 +15,9 @@
         """
         Test the parallax metric.
         """
-<<<<<<< HEAD
         names = ['observationStartMJD', 'finSeeing', 'fiveSigmaDepth', 'fieldRA', 'fieldDec', 'filter']
         types = [float, float, float, float, float, '|S1']
-        data = np.zeros(700, dtype=zip(names, types))
-=======
-        names = ['expMJD', 'finSeeing', 'fiveSigmaDepth', 'fieldRA', 'fieldDec', 'filter']
-        types = [float, float, float, float, float, '<U1']
         data = np.zeros(700, dtype=list(zip(names, types)))
->>>>>>> 56099366
         slicePoint = {'sid': 0}
         data['observationStartMJD'] = np.arange(700)+56762
         data['finSeeing'] = 0.7
@@ -61,15 +55,9 @@
         """
         Test the ProperMotion metric.
         """
-<<<<<<< HEAD
         names = ['observationStartMJD', 'finSeeing', 'fiveSigmaDepth', 'fieldRA', 'fieldDec', 'filter']
         types = [float, float, float, float, float, '|S1']
-        data = np.zeros(700, dtype=zip(names, types))
-=======
-        names = ['expMJD', 'finSeeing', 'fiveSigmaDepth', 'fieldRA', 'fieldDec', 'filter']
-        types = [float, float, float, float, float, '<U1']
         data = np.zeros(700, dtype=list(zip(names, types)))
->>>>>>> 56099366
         slicePoint = [0]
         stacker = stackers.ParallaxFactorStacker()
         normFlags = [False, True]
